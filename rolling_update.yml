--- conflicted
+++ resolved
@@ -76,20 +76,13 @@
   sudo: True
 
   pre_tasks:
-<<<<<<< HEAD
     - name: Set the noout flag
-      command: ceph osd set noout
-      delegate_to: "{{ groups.mons[0] }}"
-=======
-    - name: Set OSD flags
       command: ceph osd set {{ item }}
       with_items:
         - noout
         - noscrub
         - nodeep-scrub
-      delegate_to: "{{ item }}"
-      with_items: groups.mons[0]
->>>>>>> d6aa086b
+      delegate_to: "{{ groups.mons[0] }}"
 
   roles:
     - ceph-common
@@ -128,20 +121,13 @@
       delay: 10
       delegate_to: "{{ groups.mons[0] }}"
 
-<<<<<<< HEAD
     - name: Unset the noout flag
-      command: ceph osd unset noout
-      delegate_to: "{{ groups.mons[0] }}"
-=======
-    - name: Unset OSD flags
       command: ceph osd unset {{ item }}
       with_items:
         - noout
         - noscrub
         - nodeep-scrub
-      delegate_to: "{{ item }}"
-      with_items: groups.mons[0]
->>>>>>> d6aa086b
+      delegate_to: "{{ groups.mons[0] }}"
 
 
 - hosts: mdss
