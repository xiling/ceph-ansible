--- conflicted
+++ resolved
@@ -158,23 +158,19 @@
       systemd_unit_files.stdout != "0" and
       rgw_group_name in group_names
 
-<<<<<<< HEAD
+  - name: stop ceph rbd mirror with systemd
+    service:
+      name: ceph-rbd-mirror@admin.service
+      state: stopped
+    when:
+      ansible_os_family == 'RedHat' and
+      systemd_unit_files.stdout != "0" and
+      rbdmirror_group_name in group_names
+
 # before infernalis release, using sysvinit scripts
 # we use this test so we do not have to know which RPM contains the boot script
 # or where it is placed.
 
-=======
-  - name: stop ceph rbd mirror with systemd
-    service:
-      name: ceph-rbd-mirror@admin.service
-      state: stopped
-    when:
-      ansible_os_family == 'RedHat' and
-      systemd_unit_files.stdout != "0" and
-      rbdmirror_group_name in group_names
-
-# before infernalis
->>>>>>> 7a5d4ce4
   - name: stop ceph osds
     shell: "service ceph status osd ; if [ $? == 0 ] ; then service ceph stop osd ; else echo ; fi"
     when:
